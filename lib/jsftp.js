--- conflicted
+++ resolved
@@ -581,15 +581,11 @@
 
     const callback = once((err, res) => {
       if (err) {
-<<<<<<< HEAD
         if (socket) {
           // close the socket since it won't be used
           socket.destroy();
         }
         return _callback(err);
-=======
-        return next(err);
->>>>>>> b919dfe2
       }
 
       // Mark 150 indicates that the 'STOR' socket is ready to receive data.
@@ -604,7 +600,6 @@
       } else {
         return next(new Error("Unexpected command " + res.text));
       }
-<<<<<<< HEAD
 
       if (socket) {
         // close the socket since it won't be used
@@ -612,8 +607,6 @@
       }
 
       return _callback(new Error("Unexpected command " + res.text));
-=======
->>>>>>> b919dfe2
     });
 
     callback.expectsMark = expectedMarks;
