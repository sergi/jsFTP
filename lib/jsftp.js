/* vim:set ts=2 sw=2 sts=2 expandtab */
/*global require: true module: true */
/*
 * @package jsftp
 * @copyright Copyright(c) 2012 Ajax.org B.V. <info@c9.io>
 * @author Sergi Mansilla <sergi.mansilla@gmail.com>
 * @license https://github.com/sergi/jsFTP/blob/master/LICENSE MIT License
 */

'use strict';

var Net = require('net');
var EventEmitter = require('events').EventEmitter;
var es = require('event-stream');
var ResponseParser = require('ftp-response-parser');
var ListingParser = require('parse-listing');
var util = require('util');
var fs = require('fs');
var once = require('once');
var unorm = require('unorm');

var debug = require('debug')('jsftp:general');
var dbgCommand = require('debug')('jsftp:command');
var dbgResponse = require('debug')('jsftp:response');

var FTP_PORT = 21;
var TIMEOUT = 10 * 60 * 1000;
var IDLE_TIME = 30000;
var NOOP = function() {};
var COMMANDS = [
  // Commands without parameters
  'abor', 'pwd', 'cdup', 'feat', 'noop', 'quit', 'pasv', 'syst',
  // Commands with one or more parameters
  'cwd', 'dele', 'list', 'mdtm', 'mkd', 'mode', 'nlst', 'pass', 'retr', 'rmd',
  'rnfr', 'rnto', 'site', 'stat', 'stor', 'type', 'user', 'xrmd', 'opts',
  // Extended features
  'chmod', 'size'
];

var expectedMarks = {
  marks: [125, 150],
  ignore: 226
};

// Regular Expressions
var RE_PASV = /([-\d]+,[-\d]+,[-\d]+,[-\d]+),([-\d]+),([-\d]+)/;
var FTP_NEWLINE = /\r\n|\n/;

function getPasvPort(text, callback) {
  var match = RE_PASV.exec(text);
  if (!match) {
    return callback(new Error('Bad passive host/port combination'));
  }

  callback(null, {
    host: match[1].replace(/,/g, '.'),
    port: (parseInt(match[2], 10) & 255) * 256 + (parseInt(match[3], 10) & 255)
  });
}

function runCmd(cmd) {
  var callback = NOOP;
  var args = [].slice.call(arguments);
  var completeCmd = args.shift();

  if (typeof args[args.length - 1] === 'function') {
    callback = args.pop();
  }

  completeCmd += ' ' + args.join(' ');
  this.execute(completeCmd.trim(), callback);
}

var Ftp = module.exports = function(cfg) {
  var self = this;
  Object.keys(cfg).forEach(function(option) {
    self[option] = self[option] || cfg[option];
  });

  EventEmitter.call(this);

  // True if the server doesn't support the `stat` command. Since listing a
  // directory or retrieving file properties is quite a common operation, it is
  // more efficient to avoid the round-trip to the server.
  this.useList = false;
  this.port = this.port || FTP_PORT;

  this.commandQueue = [];

  // Generate generic methods from parameter names. they can easily be
  // overriden if we need special behavior. they accept any parameters given,
  // it is the responsability of the user to validate the parameters.
  this.raw = function() { return runCmd.apply(self, arguments); };

  COMMANDS.forEach(function(cmd) { self.raw[cmd] = runCmd.bind(self, cmd); });

  this.on('data', function(data) {
    if (self.debugMode)
      self.emit('jsftp_debug', 'response', data || {});
  });

  this._createSocket(this.port, this.host);
};

util.inherits(Ftp, EventEmitter);

Ftp.prototype.setDebugMode = function(debugOn) {
  console.warn('`setDebugMode` is deprecated and will be removed in the ' +
               'future. For debugging, set the DEBUG env variable to 1.');
  this.debugMode = (debugOn !== false);
};

Ftp.prototype.reemit = function(event) {
  var self = this;
  return function(data) {
    self.emit(event, data);
    debug('event:' + event, data || {});
    if (self.debugMode) {
      self.emit('jsftp_debug', 'event:' + event, data || {});
    }
  };
};

Ftp.prototype._createSocket = function(port, host, firstAction) {
  if (this.socket && this.socket.destroy) {
    this.socket.destroy();
  }

  if (this.resParser) {
    this.resParser.end();
  }
  this.resParser = new ResponseParser();

  this.authenticated = false;
  this.socket = Net.createConnection(port, host, firstAction || NOOP);
  this.socket.on('connect', this.reemit('connect'));
  this.socket.on('timeout', this.reemit('timeout'));

  this.pipeline = es.pipeline(this.socket, this.resParser);

  var self = this;

  this.pipeline.on('data', function(data) {
    self.emit('data', data);
    dbgResponse(data.text);
    self.parseResponse.call(self, data);
  });
  this.pipeline.on('error', this.reemit('error'));
};

Ftp.prototype.parseResponse = function(response) {
  if (this.commandQueue.length === 0) return;
  if ([220].indexOf(response.code) > -1) return;

  var next = this.commandQueue[0].callback;
  if (response.isMark) {
    // If we receive a Mark and it is not expected, we ignore that command
    if (!next.expectsMark ||
        next.expectsMark.marks.indexOf(response.code) === -1) {
      return;
    }

    // We might have to ignore the command that comes after the mark.
    if (next.expectsMark.ignore) {
      this.ignoreCmdCode = next.expectsMark.ignore;
    }
  }

  if (this.ignoreCmdCode === response.code) {
    this.ignoreCmdCode = null;
    return;
  }

  this.parse(response, this.commandQueue.shift());
};

/**
 * Sends a new command to the server.
 *
 * @param {String} command Command to write in the FTP socket
 */
Ftp.prototype.send = function(command) {
  if (!command) return;

  dbgCommand(command);
  this.pipeline.write(command + '\r\n');

  if (this.debugMode) {
    this.emit('jsftp_debug', 'user_command', command);
  }
};

Ftp.prototype.nextCmd = function() {
  if (!this.inProgress && this.commandQueue[0]) {
    this.send(this.commandQueue[0].action);
    this.inProgress = true;
  }
};

/**
 * Check whether the ftp user is authenticated at the moment of the
 * enqueing. ideally this should happen in the `push` method, just
 * before writing to the socket, but that would be complicated,
 * since we would have to 'unshift' the auth chain into the queue
 * or play the raw auth commands (that is, without enqueuing in
 * order to not mess up the queue order. ideally, that would be
 * built into the queue object. all this explanation to justify a
 * slight slopiness in the code flow.
 *
 * @param {string} action
 * @param {function} callback
 */
Ftp.prototype.execute = function(action, callback) {
  if (this.socket && this.socket.writable) {
    return this.runCommand(action, callback || NOOP);
  }

  var self = this;
  this.authenticated = false;
  this._createSocket(this.port, this.host, function() {
    self.runCommand(action, callback || NOOP);
  });
};

Ftp.prototype.runCommand = function(action, callback) {
  var cmd = {
    action: action,
    callback: callback
  };

  if (this.authenticated || /feat|syst|user|pass/.test(action)) {
    this.commandQueue.push(cmd);
    this.nextCmd();
    return;
  }

  var self = this;
  this.getFeatures(function() {
    self.auth(self.user, self.pass, function() {
      self.commandQueue.push(cmd);
      self.nextCmd();
    });
  });
};

/**
 * Parse is called each time that a comand and a request are paired
 * together. That is, each time that there is a round trip of actions
 * between the client and the server.
 *
 * @param {Object} response Response from the server (contains text and code)
 * @param {Array} command Contains the command executed and a callback (if any)
 */
Ftp.prototype.parse = function(response, command) {
  var err = null;
  if (response.isError) {
    err = new Error(response.text || 'Unknown FTP error.');
    err.code = response.code;
  }

  command.callback(err, response);
  this.inProgress = false;
  this.nextCmd();
};

/**
 * Returns true if the current server has the requested feature.
 *
 * @param {String} feature Feature to look for
 * @return {Boolean} Whether the current server has the feature
 */
Ftp.prototype.hasFeat = function(feature) {
  return !!feature && this.features.indexOf(feature.toLowerCase()) > -1;
};

/**
 * Returns an array of features supported by the current FTP server
 *
 * @param {String} features Server response for the 'FEAT' command
 * @return {String[]} Array of feature names
 */
Ftp.prototype._parseFeats = function(features) {
  // Split and ignore header and footer
  var featureLines = features.split(FTP_NEWLINE).slice(1, -1);
  return featureLines
    .map(function(feat) { return feat.trim().toLowerCase(); })
    .filter(function(feat) { return !!feat; });
};

// Below this point all the methods are action helpers for FTP that compose
// several actions in one command
Ftp.prototype.getFeatures = function(callback) {
  if (this.features) {
    return callback(null, this.features);
  }

  var self = this;
  this.raw.feat(function(err, response) {
    self.features = err ? [] : self._parseFeats(response.text);
    self.raw.syst(function(err, res) {
      if (!err && res.code === 215) {
        self.system = res.text.toLowerCase();
      }

      callback(null, self.features);
    });
  });
};

/**
 * Authenticates the user.
 *
 * @param {String} user Username
 * @param {String} pass Password
 * @param {Function} callback Follow-up function.
 */
Ftp.prototype.auth = function(user, pass, callback) {
  var self = this;

  if (this.authenticating === true) {
    return callback(new Error('This client is already authenticating'));
  }

  if (!user) user = 'anonymous';
  if (!pass) pass = '@anonymous';

  this.authenticating = true;
  self.raw.user(user, function(err, res) {
    if (err || [230, 331, 332].indexOf(res.code) === -1) {
      self.authenticating = false;
      callback(err);
      return;
    }

    self.raw.pass(pass, function(err, res) {
      self.authenticating = false;

      if (err) {
        callback(err);
      } else if ([230, 202].indexOf(res.code) > -1) {
        self.authenticated = true;
        self.user = user;
        self.pass = pass;
        self.raw.type('I', function() {
          callback(undefined, res);
        });
      } else if (res.code === 332) {
        self.raw.acct(''); // ACCT not really supported
      }
    });
  });
};

Ftp.prototype.setType = function(type, callback) {
  type = type.toUpperCase();
  if (this.type === type) {
    return callback();
  }

  var self = this;
  this.raw.type(type, function(err, data) {
    if (!err) self.type = type;

    callback(err, data);
  });
};

/**
 * Lists a folder's contents using a passive connection.
 *
 * @param {String} path Remote path for the file/folder to retrieve
 * @param {Function} callback Function to call with errors or results
 */
Ftp.prototype.list = function(path, callback) {
  if (arguments.length === 1) {
    callback = arguments[0];
    path = '';
  }

  var self = this;
  var listing = '';
  callback = once(callback);

    self.getPasvSocket(function(err, socket) {
      if (err) return callback(err);

      socket.setEncoding('utf8');
      socket.on('data', function(data) {
        listing += data;
      });

      self.pasvTimeout.call(self, socket, callback);

      socket.once('close', function(err) { callback(err, listing); });
      socket.once('error', callback);

      function cmdCallback(err, res) {
        if (err) return callback(err);

        var isExpectedMark = expectedMarks.marks.some(function(mark) {
          return mark === res.code;
        });

        if (!isExpectedMark) {
          callback(new Error(
            'Expected marks ' + expectedMarks.toString() + ' instead of: ' +
            res.text));
        }
      }

      cmdCallback.expectsMark = expectedMarks;

      self.execute('list ' + (path || ''), cmdCallback);
    });
};

Ftp.prototype.emitProgress = function(data) {
  this.emit('progress', {
    filename: data.filename,
    action: data.action,
    total: data.totalSize || 0,
    transferred: data.socket[
      data.action === 'get' ? 'bytesRead' : 'bytesWritten']
  });
};

/**
 * Depending on the number of parameters, returns the content of the specified
 * file or directly saves a file into the specified destination. In the latter
 * case, an optional callback can be provided, which will receive the error in
 * case the operation was not successful.
 *
 * @param {String} remotePath File to be retrieved from the FTP server
 * @param {Function|String} localPath Local path where we create the new file
 * @param {Function} [callback] Gets called on either success or failure
 */
Ftp.prototype.get = function(remotePath, localPath, callback) {
  var self = this;
  var finalCallback;

  if (typeof localPath === 'function') {
    finalCallback = once(localPath || NOOP);
  } else {
    callback = once(callback || NOOP);
    finalCallback = function(err, socket) {
      if (err) {
        return callback(err);
      }

      var writeStream = fs.createWriteStream(localPath);
      writeStream.on('error', callback);

      socket.on('readable', function() {
        self.emitProgress({
          filename: remotePath,
          action: 'get',
          socket: socket
        });
      });

      // This ensures that any expected outcome is handled. There is no
      // danger of the callback being executed several times, because it is
      // wrapped in `once`.
      socket.on('error', callback);
      socket.on('end', callback);
      socket.on('close', callback);

      socket.pipe(writeStream);
      socket.resume();
    };
  }

  this.getGetSocket(remotePath, finalCallback);
};

/**
 * Returns a socket for a get (RETR) on a path. The socket is ready to be
 * streamed, but it is returned in a paused state. It is left to the user to
 * resume it.
 *
 * @param {String} path Path to the file to be retrieved
 * @param {Function} callback Function to call when finalized, with the socket
 * as a parameter
 */
Ftp.prototype.getGetSocket = function(path, callback) {
  var self = this;
  callback = once(callback);
  this.getPasvSocket(function(err, socket) {
    if (err) return cmdCallback(err);

    socket.on('error', function(err) {
      if (err.code === 'ECONNREFUSED') {
        err.msg = 'Probably trying a PASV operation while one is in progress';
      }
      cmdCallback(err);
    });

    self.pasvTimeout.call(self, socket, cmdCallback);
    socket.pause();

    function cmdCallback(err, res) {
      if (err) {
        return callback(err);
      }

      if (!socket) {
        return callback(new Error('Error when retrieving PASV socket'));
      }

      if (res.code === 125 || res.code === 150) {
        return callback(null, socket);
      }

      return callback(new Error('Unexpected command ' + res.text));
    }

    cmdCallback.expectsMark = expectedMarks;
    self.execute('retr ' + path, cmdCallback);
  });
};

/**
 * Uploads contents on a FTP server. The `from` parameter can be a Buffer or the
 * path for a local file to be uploaded.
 *
 * @param {String|Buffer} from Contents to be uploaded.
 * @param {String} to path for the remote destination.
 * @param {Function} callback Function to execute on error or success.
 */
Ftp.prototype.put = function(from, to, callback) {
  var self = this;

  function putReadable(from, to, totalSize, callback) {
    from.on('readable', function() {
      self.emitProgress({
        filename: to,
        action: 'put',
        socket: from,
        totalSize: totalSize
      });
    });

    self.getPutSocket(to, function(err, socket) {
      if (err) return;
      from.pipe(socket);
    }, callback);
  }

  if (from instanceof Buffer) {
    this.getPutSocket(to, function(err, socket) {
      if (!err) socket.end(from);
    }, callback);
  } else if (typeof from === 'string') {
    fs.stat(from, function(err, stats) {
      if (err && err.code === 'ENOENT') {
        return callback(new Error('Local file doesn\'t exist.'));
      }

<<<<<<< HEAD
=======
      fs.stat(from, function(err, stats) {

        if (stats.isDirectory())
            return callback(new Error("Local path cannot be a directory"));

>>>>>>> 38b82796
        var totalSize = err ? 0 : stats.size;
      var localFileStream = fs.createReadStream(from, {
          bufferSize: 4 * 1024
        });
      putReadable(localFileStream, to, totalSize, callback);
      });
  } else { // `from` is a readable stream
    putReadable(from, to, from.size, callback);
  }
};

Ftp.prototype.getPutSocket = function(path, callback, doneCallback) {
  if (!callback) {
    throw new Error('A callback argument is required.');
  }

  doneCallback = once(doneCallback || NOOP);
  var _callback = once(function(err, _socket) {
    if (err) {
      callback(err);
      return doneCallback(err);
    }
    return callback(null, _socket);
  });

  var self = this;
  this.getPasvSocket(function(err, socket) {
    if (err) return _callback(err);
    socket.on('close', doneCallback);
    socket.on('error', doneCallback);

    var putCallback = once(function putCallback(err, res) {
      if (err) return _callback(err);

      // Mark 150 indicates that the 'STOR' socket is ready to receive data.
      // Anything else is not relevant.
      if (res.code === 125 || res.code === 150) {
        self.pasvTimeout.call(self, socket, doneCallback);
        return _callback(null, socket);
      }

      return _callback(new Error('Unexpected command ' + res.text));
    });

    putCallback.expectsMark = expectedMarks;

    self.execute('stor ' + path, putCallback);
  });
};

Ftp.prototype.pasvTimeout = function(socket, cb) {
  var self = this;
  socket.once('timeout', function() {
    debug('PASV socket timeout');
    self.emit('timeout');
    socket.end();
    cb(new Error('Passive socket timeout'));
  });
};

Ftp.prototype.getPasvSocket = function(callback) {
  var self = this;
  callback = once(callback || NOOP);

  this.execute('pasv', function(err, res) {
    if (err) return callback(err);

    getPasvPort(res.text, function(err, options) {
      if (err) return callback(err);

      var socket = self._pasvSocket = Net.createConnection(options);
      socket.setTimeout(self.timeout || TIMEOUT);
      socket.once('connect', function() {
        self._pasvSocket = socket;
      });
      socket.once('close', function() {
        self._pasvSocket = undefined;
      });

      callback(null, socket);
    });
  });
};

/**
 * Provides information about files. It lists a directory contents or
 * a single file and yields an array of file objects. The file objects
 * contain several properties. The main difference between this method and
 * 'list' or 'stat' is that it returns objects with the file properties
 * already parsed.
 *
 * Example of file object:
 *
 *  {
 *      name: 'README.txt',
 *      type: 0,
 *      time: 996052680000,
 *      size: '2582',
 *      owner: 'sergi',
 *      group: 'staff',
 *      userPermissions: { read: true, write: true, exec: false },
 *      groupPermissions: { read: true, write: false, exec: false },
 *      otherPermissions: { read: true, write: false, exec: false }
 *  }
 *
 * The constants used in the object are defined in ftpParser.js
 *
 * @param {String} filePath Path to the file or directory to list
 * @param {Function} callback Function to call with the proper data when
 * the listing is finished.
 */
Ftp.prototype.ls = function(filePath, callback) {
  function entriesToList(err, entries) {
    if (err) return callback(err);

    ListingParser.parseFtpEntries(entries.text || entries, function(err, files) {
          if (err) return callback(err);

          files.forEach(function(file) {
            // Normalize UTF8 doing canonical decomposition, followed by
            // canonical Composition
            file.name = unorm.nfc(file.name);
          });
          callback(null, files);
      });
  }

  if (this.useList) {
    this.list(filePath, entriesToList);
  } else {
    var self = this;
    this.raw.stat(filePath, function(err, data) {
      // We might be connected to a server that doesn't support the
      // 'STAT' command, which is set as default. We use 'LIST' instead,
      // and we set the variable `useList` to true, to avoid extra round
      // trips to the server to check.
      if ((err && (err.code === 502 || err.code === 500)) ||
          (self.system && self.system.indexOf('hummingbird') > -1))
      // Not sure if the 'hummingbird' system check ^^^ is still
      // necessary. If they support any standards, the 500 error
      // should have us covered. Let's leave it for now.
      {
        self.useList = true;
        self.list(filePath, entriesToList);
      } else {
        entriesToList(err, data);
      }
    });
  }
};

Ftp.prototype.rename = function(from, to, callback) {
  var self = this;
  this.raw.rnfr(from, function(err) {
    if (err) return callback(err);

    self.raw.rnto(to, function(err, res) {
      callback(err, res);
    });
  });
};

Ftp.prototype.keepAlive = function(wait) {
  var self = this;
  if (this._keepAliveInterval) {
    clearInterval(this._keepAliveInterval);
  }

  this._keepAliveInterval = setInterval(self.raw.noop, wait || IDLE_TIME);
};

Ftp.prototype.destroy = function() {
  if (this._keepAliveInterval) {
    clearInterval(this._keepAliveInterval);
  }

  if (this.socket && this.socket.writable) {
    this.socket.end();
  }

  if (this._pasvSocket && this._pasvSocket.writable) {
    this._pasvSocket.end();
  }

  this.resParser.end();

  this.socket = undefined;
  this._pasvSocket = undefined;

  this.features = null;
  this.authenticated = false;
};<|MERGE_RESOLUTION|>--- conflicted
+++ resolved
@@ -556,20 +556,16 @@
         return callback(new Error('Local file doesn\'t exist.'));
       }
 
-<<<<<<< HEAD
-=======
-      fs.stat(from, function(err, stats) {
-
-        if (stats.isDirectory())
-            return callback(new Error("Local path cannot be a directory"));
-
->>>>>>> 38b82796
-        var totalSize = err ? 0 : stats.size;
+      if (stats.isDirectory()) {
+        return callback(new Error('Local path cannot be a directory'));
+      }
+
+      var totalSize = err ? 0 : stats.size;
       var localFileStream = fs.createReadStream(from, {
-          bufferSize: 4 * 1024
-        });
+        bufferSize: 4 * 1024
+      });
       putReadable(localFileStream, to, totalSize, callback);
-      });
+    });
   } else { // `from` is a readable stream
     putReadable(from, to, from.size, callback);
   }
