/*
 * @package jsFTP
 * @copyright Copyright(c) 2011 Ajax.org B.V. <info AT ajax DOT org>
 * @author Sergi Mansilla <sergi DOT mansilla AT gmail DOT com>
 * @license https://github.com/sergi/jsFTP/blob/master/LICENSE MIT License
 */

"use strict";

var S;
var Net = require("net");
var ftpPasv = require("./lib/ftpPasv");
var Parser = require('./lib/ftpParser');

try { S = require("streamer"); }
catch (e) { S = require("./support/streamer/core"); }

var slice = Array.prototype.slice;

var FTP_PORT = 21;
var RE_PASV = /[-\d]+,[-\d]+,[-\d]+,[-\d]+,([-\d]+),([-\d]+)/;
var RE_RES = /^(\d\d\d)\s(.*)/;
var RE_MULTI = /^(\d\d\d)-/;
var RE_NL_END = /\r\n$/;
var RE_NL = /\r\n/;

var DEBUG_MODE = false;
var TIMEOUT = 60000;
var IDLE_TIME = 30000;
var COMMANDS = [
    // Commands without parameters
    "ABOR", "PWD", "CDUP", "FEAT", "NOOP", "QUIT", "PASV", "SYST",
    // Commands with one or more parameters
    "CWD", "DELE", "LIST", "MDTM", "MKD", "MODE", "NLST", "PASS", "RETR", "RMD",
    "RNFR", "RNTO", "SITE", "STAT", "STOR", "TYPE", "USER", "PASS",
    // Extended features
    "SYST", "CHMOD", "SIZE"
];

// Queue function that maintains an ordered queue of streams.
var queue = function queue() {
    var next;
    var buffer = slice.call(arguments);

    var stream = function stream($, stop) {
        next = $;
        stream._update();
    };

    stream._update = function _update() {
        buffer.push.apply(buffer, arguments);
        if (next && buffer.length) {
            if (false !== next(buffer.shift()))
                _update();
            else
                next = null;
        }
    };
    return stream;
};

// Enqueues an `element` in the `stream` object, which has to be a reference to
// a queue.
var enqueue = function enqueue(stream, element) {
    stream._update.apply(null, slice.call(arguments, 1));
};

// Codes from 100 to 200 are FTP marks
var isMark = function isMark(code) {
    return code > 100 && code < 200;
};

var Ftp = module.exports = function(cfg) {
    this.raw = {};
    this.options = cfg;
    // This variable will be true if the server doesn't support the `stat`
    // command. Since listing a directory or retrieving file properties is
    // quite a common operation, it is more efficient to avoid the round-trip
    // to the server.
    this.useList = false;

    if (cfg) {
        this.onError = cfg.onError;
        this.onTimeout = cfg.onTimeout;
        this.onConnect = cfg.onConnect;
    }

    // Generate generic methods from parameter names. They can easily be
    // overriden if we need special behavior. They accept any parameters given,
    // it is the responsability of the user to validate the parameters.
    var self = this;
    COMMANDS.forEach(function(cmd) {
        var lcCmd = cmd.toLowerCase();
        self.raw[lcCmd] = function() {
            var callback;
            var action = lcCmd;

            if (arguments.length) {
                var args = slice.call(arguments);

                if (typeof args[args.length - 1] == "function")
                    callback = args.pop();

                if (args.length)
                    action += " " + args.join(" ");
            }

            self.keepAlive();

            // Check whether the FTP user is authenticated at the moment of the
            // enqueing. Ideally this should happen in the `push` method, just
            // before writing to the socket, but that would be complicated,
            // since we would have to 'unshift' the auth chain into the queue
            // or play the raw auth commands (that is, without enqueuing in
            // order to not mess up the queue order. Ideally, that would be
            // built into the queue object. All this explanation to justify a
            // slight slopiness in the code flow.
            var isAuthCmd = /feat|user|pass/.test(action);
            if (!self.authenticated && !isAuthCmd) {
                self.auth(self.options.user, self.options.pass, function() {
                    enqueue(self.cmdQueue, [action, callback]);
                });
            }
            else {
                enqueue(self.cmdQueue, [action, callback]);
            }
        };
    });

    this.cmdListeners = [];

    if (DEBUG_MODE)
        this.addCmdListener(this._log);

    this.host = cfg.host;
    this.port = cfg.port || FTP_PORT;

    var socket = this._createSocket(this.port, this.host);
    var cmd;

    // Writes a new command to the server, but before that it pushes the
    // command into `cmds` list. This command will get paired with its response
    // once that one is received
    this.push = function(command, callback, onWriteCallback) {
        if (!command || typeof command != "string")
            return;

        var self = this;
        function send() {
            socket.write(command + "\r\n");

            self.cmdListeners.forEach(function(listener) {
                listener({
                    type: "command",
                    code: "",
                    text: self._sanitize(command)
                });
            });

            if (onWriteCallback)
                onWriteCallback();
        }

        if (socket.writable) {
            send();
        }
        else {
            if (DEBUG_MODE)
                console.log("FTP socket is not writable, reopening socket...");

            if (!this.connecting) {
                this.connecting = true;

                var reConnect = function() {
                    self.connecting = false;
                    !err && send();
                };

                try {
                    socket = this._createSocket(this.port, this.host, reConnect);
                    createStreams();
                }
                catch (e) {
                    console.log(e);
                }
            }
        }
    };

    // Stream of incoming data from the FTP server.
    var input = function(next, stop) {
        socket.on("connect", self.onConnect || function(){});
        socket.on("data", next);
        socket.on("end", stop);
        socket.on("error", stop);
        socket.on("close", stop);
    };

    var cmds, tasks;
    var createStreams = this.createStreams = function() {
        self.cmdQueue = queue();
        (self.nextCmd = function nextCmd() {
            S.head(self.cmdQueue)(function(obj) {
                cmd(obj, self.nextCmd);
                self.push(obj[0], obj[1], obj[2] || null);
            });
        })();

        // Stream of FTP commands from the client.
        cmds = function(next, stop) {
            cmd = next;
        };

        /**
         * Zips (as in array zipping) commands with responses. This creates
         * a stream that keeps yielding command/response pairs as soon as each pair
         * becomes available.
         */
        tasks = S.zip(S.filter(function(x) {
            // We ignore FTP marks for now. They don't convey useful
            // information. A more elegant solution should be found in the
            // future.
            var mark = isMark(x.code);
            /*
            if (mark) {
                self.cmdListeners.forEach(function(listener) {
                    listener(null, x);
                });
            }
            */
            return !mark;
        }, self.serverResponse(input)), S.append(S.list(null), cmds));

        tasks(self.parse.bind(self), function(err) {
            if (DEBUG_MODE) {
                console.log("Ftp socket closed its doors to the public.");
            }
        });
    };

    createStreams();
    this.cmd = cmd;
};

(function() {

    this.addCmdListener = function(listener) {
        if (this.cmdListeners.indexOf(listener) === -1)
            this.cmdListeners.push(listener);
    };

    this._createSocket = function(port, host, firstTask) {
        this.connecting = true;
        var socket = this.socket = Net.createConnection(port, host);
        socket.setEncoding("utf8");

        socket.setTimeout(TIMEOUT, function() {
            if (this.onTimeout)
                this.onTimeout(new Error("FTP socket timeout"));

            this.destroy();
        }.bind(this));

        var self = this;
        socket.on("connect", function() {
            if (DEBUG_MODE) console.log("FTP socket connected");
            firstTask && firstTask();
            self.connecting = false;
        });

        return this.socket;
    };

    /**
     * `serverResponse` receives a stream of responses from the server and filters
     * them before pushing them back into the stream. The filtering is
     * necessary to detect multiline responses, in which several responses from
     * the server belong to a single command.
     */
    this.serverResponse = function(source) {
        var self = this;
        var NL = "\n";
        var buffer = [];
        var currentCode = 0;

        return function stream(next, stop) {
            source(function(data) {
                var lines = data.replace(RE_NL_END, "").replace(RE_NL, NL).split(NL);

                lines.forEach(function(line) {
                    var simpleRes = RE_RES.exec(line);
                    var multiRes;

                    if (simpleRes) {
                        var code = parseInt(simpleRes[1], 10);

                        if (buffer.length) {
                            buffer.push(line);

                            if (currentCode === code) {
                                line = buffer.join(NL);
                                buffer = [];
                                currentCode = 0;
                            }
                        }

                        self.cmdListeners.forEach(function(listener) {
                            listener({
                                type: "response",
                                code: code,
                                text: line
                            });
                        });
                        next({ code: code, text: line });
                    }
                    else {
                        if (!buffer.length && (multiRes = RE_MULTI.exec(line)))
                            currentCode = parseInt(multiRes[1], 10);

                        buffer.push(line);
                    }

                }, this);
            }, stop);
        };
    };

    /**
     * Parse is called each time that a comand and a request are paired
     * together. That is, each time that there is a round trip of actions
     * between the client and the server. The `exp` param contains an array
     * with the response from the server as a first element (text) and an array
     * with the command executed and the callback (if any) as the second
     * element.
     *
     * @param action {Array} Contains server response and client command info.
     */
    this.parse = function(action) {
        if (!action || !action[1])
            return;

        var ftpResponse = action[0];
        var command  = action[1];
        var callback = command[1];
        var err;

<<<<<<< HEAD
        if (callback) {
=======
        self.cmdListeners.forEach(function(listener) {
            listener(self._sanitize(command[0]), ftpResponse);
        });

        if (typeof callback === 'function') {
>>>>>>> f4163940
            // In FTP every response code above 399 means error in some way.
            // Since the RFC is not respected by many servers, we are goiong to
            // overgeneralize and consider every value above 399 as an error.
            if (ftpResponse && ftpResponse.code > 399) {
            	err = new Error(ftpResponse.text || "Unknown FTP error.")
            	err.code = ftpResponse.code;
            	callback(err);
            } else {
            	callback(null, ftpResponse);
            }
        }
        this.nextCmd();
    };

    this._initialize = function(callback) {
        var self = this;
        this.raw.feat(function(err, response) {
            if (err)
                self.features = [];
            else
                self.features = self._parseFeats(response.text);

            callback();
        });
    };

    this._log = function(msg) {
        console.log("\n" + msg.text);
    };

    /**
     * Cleans up commands with potentially insecure data in them, such as
     * passwords, personal info, etc.
     *
     * @param cmd {String} Command to be sanitized
     * @returns {String} Sanitized command
     */
    this._sanitize = function(cmd) {
        if (!cmd)
            return;

        var _cmd = cmd.slice(0, 5);
        if (_cmd === "pass ")
            cmd = _cmd + Array(cmd.length - 5).join("*");

        return cmd;
    };

    this.hasFeat = function(feature) {
        feature = feature.toLowerCase();
        return this.features && (this.features.indexOf(feature) > -1);
    };

    /**
     * Returns an array of features supported by the current FTP server
     *
     * @param {String} Server response for the 'FEAT' command
     * @returns {Array} Array of feature names
     */
    this._parseFeats = function(featResult) {
        var features = featResult.split(RE_NL);
        if (features.length) {
            // Ignore header and footer
            features = features.slice(1, -1).map(function(feature) {
                return /^\s*(\w*)\s*/.exec(feature)[1].trim().toLowerCase();
            });
        }
        return features;
    };

    this.destroy = function() {
        if (this._keepAliveInterval)
            clearInterval(this._keepAliveInterval);

        this.socket.destroy();

        if (this.dataConn)
            this.dataConn.socket.destroy();

        this.features = null;
        this.tasks    = null;
        this.authenticated = false;
    };

    // Below this point all the methods are action helpers for FTP that compose
    // several actions in one command

    /**
     * Authenticates the user.
     *
     * @param user {String} Username
     * @param pass {String} Password
     * @param callback {Function} Follow-up function.
     */
    this.pendingRequests = [];
    this.auth = function(user, pass, callback) {
        var self = this;
        this.pendingRequests.push(callback);

        function notifyAll(err, res) {
            var cb;
            while (cb = self.pendingRequests.shift())
                cb(err, res);
        }

        if (this.authenticating)
            return;

        if (!user) user = "anonymous";
        if (!pass) pass = "@anonymous";

        this.authenticating = true;
        //this._initialize(function() {
            self.raw.user(user, function(err, res) {
                if ([230, 331, 332].indexOf(res.code) > -1) {
                    self.raw.pass(pass, function(err, res) {
                        self.authenticating = false;

                        if ([230, 202].indexOf(res.code) > -1) {
                            self.authenticated = true;
                            self.user = user;
                            self.pass = pass;

                            self.raw.syst(function(err, res) {
                                if (!err && res.code === 215)
                                    self.system = res.text.toLowerCase();
                            });
                            notifyAll(null, res);
                        }
                        else if (res.code === 332) {
                            self.raw.acct(""); // ACCT not really supported
                        }
                        else {
                            notifyAll(new Error("Login not accepted"));
                        }
                    });
                } else {
                    self.authenticating = false;
                    notifyAll(new Error("Login not accepted"));
                }
            });
        //});
    };

    /**
     * Tells the server to enter passive mode, in which the server returns
     * a data port where we can listen to passive data. The callback is called
     * when the passive socket closes its connection.
     *
     * @param data {Object} Object with the following properties:
     *
     *  mode {String}, optional: "I" or "A", referring to binary or text format, respectively. Default is binary.,
     *  cmd {String}: String of the command to execute,
     *  onCmdWrite {function}, optional: Function to execute just after writing the command to the socket.
     *  pasvCallback {function}, optional: Function to execute when the data socket closes (either by success or by error).
     */
    this.setPassive = function(data) {
        var self = this;
        var callback = data.pasvCallback;

        var doPasv = function(err, res) {
            if (err || res.code !== 227)
                return callback(res.text);

            var match = RE_PASV.exec(res.text);
            if (!match)
                return callback("PASV: Bad port");

            var port = (parseInt(match[1], 10) & 255) * 256 + (parseInt(match[2], 10) & 255);
            self.dataConn = new ftpPasv({
                host: self.host,
                port: port,
                mode: data.mode,
                callback: callback,
                ftp: self
            });
        };

        // Make sure to set the desired mode before starting any passive
        // operation.
        this.raw.type(data.mode || "I", function(err, res) {
            enqueue(self.cmdQueue, ["pasv", doPasv]);
            enqueue(self.cmdQueue, [data.cmd, null, data.onCmdWrite]);
        });
    };

    /**
     * Lists a folder's contents using a passive connection.
     *
     * @param filePath {String} Remote file/folder path
     */
    this.list = function(filePath, callback) {
        if (arguments.length === 1) {
            callback = arguments[0];
            filePath = "";
        }

        this.setPassive({
            cmd: "list " + filePath,
            pasvCallback: callback
        });
    };

    /**
     * Downloads a file from FTP server, given a valid Path. It uses the RETR
     * command to retrieve the file.
     */
    this.get = function(filePath, callback) {
        var self = this;
        self.setPassive({
            mode: "I",
            cmd: "retr " + filePath,
            pasvCallback: callback,
        });
    };

    this.put = function(filePath, buffer, callback) {
        var self = this;
        this.setPassive({
            mode: "I",
            cmd: "stor " + filePath,
            onCmdWrite: function() {
                var socket = self.dataConn.socket;
                socket.writable && socket.end(buffer);
            },
            pasvCallback: callback
        });
    };

    /**
     * Provides information about files. It lists a directory contents or
     * a single file and yields an array of file objects. The file objects
     * contain several properties. The main difference between this method and
     * 'list' or 'stat' is that it returns objects with the file properties
     * already parsed.
     *
     * Example of file object:
     *
     *  {
     *      name: 'README.txt',
     *      type: 0,
     *      time: 996052680000,
     *      size: '2582',
     *      owner: 'sergi',
     *      group: 'staff',
     *      userPermissions: { read: true, write: true, exec: false },
     *      groupPermissions: { read: true, write: false, exec: false },
     *      otherPermissions: { read: true, write: false, exec: false }
     *  }
     *
     * The constants used in the object are defined in ftpParser.js
     *
     * @param filePath {String} Path to the file or directory to list
     * @param callback {Function} Function to call with the proper data when
     * the listing is finished.
     */
    this.ls = function(filePath, callback) {
        if (this.useList) {
            this.list(filePath, entriesToList);
        }
        else {
            var self = this;
            this.raw.stat(filePath, function(err, data) {
                // We might be connected to a server that doesn't support the
                // 'STAT' command, which is set as default. We use 'LIST' instead,
                // and we set the variable `useList` to true, to avoid extra round
                // trips to the server to check.
                if ((err && (data.code === 502 || data.code === 500)) ||
                    // Not sure if the "hummingbird" system check ^^^ his still
                    // necessary. If they support any standards, the 500 error
                    // should have us covered. Let's leave it for now.
                    (self.system && self.system.indexOf("hummingbird") > -1)) {
                    self.useList = true;
                    self.list(filePath, entriesToList);
                }
                else {
                    entriesToList(err, data);
                }
            });
        }

        function entriesToList(err, entries) {
            if (err)
                return callback(err, entries);

            if (!entries)
                return callback(null, []);

            callback(null,
                (entries.text || entries)
                    .split(/\r\n|\n/)
                    .map(function(entry) {
                        return Parser.entryParser(entry.replace("\n", ""));
                    })
                    // Flatten the array
                    .filter(function(value){ return !!value; })
            );
        }
    };

    this.rename = function(from, to, callback) {
        var self = this;
        self.raw.rnfr(from, function(err, res) {
            if (err)
                return callback(err);

            self.raw.rnto(to, function(err, res) { callback(err, res); });
        });
    };

    this.keepAlive = function() {
        var self = this;
        if (this._keepAliveInterval)
            clearInterval(this._keepAliveInterval);

        this._keepAliveInterval = setInterval(self.raw.noop, IDLE_TIME);
    };

}).call(Ftp.prototype);
<|MERGE_RESOLUTION|>--- conflicted
+++ resolved
@@ -344,15 +344,7 @@
         var callback = command[1];
         var err;
 
-<<<<<<< HEAD
-        if (callback) {
-=======
-        self.cmdListeners.forEach(function(listener) {
-            listener(self._sanitize(command[0]), ftpResponse);
-        });
-
         if (typeof callback === 'function') {
->>>>>>> f4163940
             // In FTP every response code above 399 means error in some way.
             // Since the RFC is not respected by many servers, we are goiong to
             // overgeneralize and consider every value above 399 as an error.
