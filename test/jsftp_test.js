/*
 * @package jsftp
 * @copyright Copyright(c) 2011 Ajax.org B.V. <info AT ajax DOT org>
 * @author Sergi Mansilla <sergi.mansilla@gmail.com>
 * @license https://github.com/sergi/jsFTP/blob/master/LICENSE MIT License
 */

"use strict";

var assert = require("assert");
var Fs = require("fs");
var exec = require('child_process').spawn;
var Ftp = require("../");
var Path = require("path");

// Write down your system credentials. This test suite will use OSX internal
// FTP server. If you want to test against a remote server, simply change the
// `host` and `port` properties as well.
var FTPCredentials = {
    host: "localhost",
    user: "user",
    port: 3334,
    pass: "12345"
};

var CWD = process.cwd() + "/test";
var remoteCWD = "test/test_c9";
var daemon;
exec('mkdir', [__dirname + "/" + remoteCWD]);

describe("jsftp test suite", function() {
    var ftp;
    beforeEach(function(next) {
        if (FTPCredentials.host === "localhost") {
            try {
                daemon = exec('python', ['test/basic_ftpd.py']);
            }
            catch(e) {
                console.log(
                    "There was a problem trying to start the FTP service." +
                    " . This could be because you don't have enough permissions" +
                    "to run the FTP service on the given port.\n\n" + e
                );
            }
        }

        var self = this;
        setTimeout(function() {
            ftp = new Ftp(FTPCredentials);
            next();
        }, 200);
    });

    afterEach(function(next) {
        if (daemon)
            daemon.kill();

        var self = this;
        setTimeout(function() {
            ftp.destroy();
            ftp = null;
            next();
        }, 200);
    }),

    it("test features command", function(next) {
        ftp.auth(FTPCredentials.user, FTPCredentials.pass, function(err, res) {
            assert.ok(Array.isArray(ftp.features));

            if (ftp.features.length) {
                var feat = ftp.features[0];
                assert.ok(ftp.hasFeat(feat));
            }
            next();
        });
    });

    it("test initialize", function(next) {
        assert.equal(ftp.host, FTPCredentials.host);
        assert.equal(ftp.port, FTPCredentials.port);
        assert.equal(ftp.onError, null);
        assert.equal(ftp.onTimeout, null);
        assert.equal(ftp.onConnect, null);

        next();
    });

    it("test print working directory", function(next) {
        ftp.raw.pwd(function(err, res) {
            if (err) throw err;

            var code = parseInt(res.code, 10);
            assert.ok(code === 257, "PWD command was not successful");

            ftp.raw.quit(function(err, res) {
                if (err) throw err;

                next();
            });
        });
    });

    it("test current working directory", function(next) {
        ftp.raw.cwd(remoteCWD, function(err, res) {
            assert.ok(!err, err);

            var code = parseInt(res.code, 10);
            assert.ok(code === 200 || code === 250, "CWD command was not successful");

            ftp.raw.pwd(function(err, res) {
                if (err) throw err;

                var code = parseInt(res.code, 10);
                assert.ok(code === 257, "PWD command was not successful");
                assert.ok(res.text.indexOf(remoteCWD), "Unexpected CWD");
            });

            ftp.raw.cwd("/unexistentDir/", function(err, res) {
                if (err)
                    assert.ok(err);
                else {
                    code = parseInt(res.code, 10);
                    assert.ok(code === 550, "A (wrong) CWD command was successful. It should have failed");
                }
                next();
            });
        });
    });

    it("test passive listing of current directory", function(next) {
        ftp.list(remoteCWD, function(err, res){
            assert.ok(!err, err);
            next();
        });
    });

    it("test ftp node stat", function(next) {
        ftp.raw.pwd(function(err, res) {
            var parent = /.*"(.*)".*/.exec(res.text)[1];
            var path = Path.resolve(parent + "/" + remoteCWD);
            ftp.raw.stat(path, function(err, res) {
                assert.ok(!err, res);
                assert.ok(res);

                assert.ok(res.code === 211 || res.code === 212 || res.code === 213);
                next();
            });
        });
    });

    it("test create and delete a directory", function(next) {
        var self = this;

        var newDir = remoteCWD + "/ftp_test_dir";
        ftp.raw.mkd(newDir, function(err, res) {
            assert.ok(!err);
            assert.equal(res.code, 257);

            ftp.raw.rmd(newDir, function(err, res) {
                assert.ok(!err);
                next();
            });
        });
    });

    it("test create and delete a directory containing a space", function(next) {
        var self = this;
        var newDir = remoteCWD + "/ftp test dür";
        ftp.raw.mkd(newDir, function(err, res) {
            assert.ok(!err);
            assert.equal(res.code, 257);

            ftp.raw.rmd(newDir, function(err, res) {
                assert.ok(!err);
                next();
            });
        });
    });

    it("test create and delete a file", function(next) {
        var self = this;
        var filePath = remoteCWD + "/file_ftp_test.txt";
        Fs.readFile(CWD + "/jsftp_test.js", "binary", function(err, data) {
            var buffer = new Buffer(data, "binary");
            ftp.put(filePath, buffer, function(err, res) {
                assert.ok(!err, err);

                ftp.ls(filePath, function(err, res) {
                    assert.ok(!err);
                    assert.equal(buffer.length, Fs.statSync(CWD + "/jsftp_test.js").size);

                    ftp.raw.dele(filePath, function(err, data) {
                        assert.ok(!err);

                        next();
                    });
                });
            });
        });
    });

    it("test rename a file", function(next) {
        var self = this;
        var from = remoteCWD + "/file_ftp_test.txt";
        var to = remoteCWD + "/file_ftp_test_renamed.txt";
        Fs.readFile(CWD + "/jsftp_test.js", "binary", function(err, data) {
            assert.ok(!err, err);
            var buffer = new Buffer(data, "binary");
            ftp.put(from, buffer, function(err, res) {
                assert.ok(!err, err);

                ftp.rename(from, to, function(err, res) {
                    ftp.ls(to, function(err, res) {
                        assert.ok(!err);

                        assert.equal(buffer.length, Fs.statSync(CWD + "/jsftp_test.js").size);

                        ftp.raw.dele(to, function(err, data) {
                            assert.ok(!err);
                            next();
                        });
                    });
                });
            });
        });
    });

    it("test get a file", function(next) {
        var fileName = "jsftp_test.js";
        var localPath = CWD + "/" + fileName;
        var remotePath = remoteCWD + "/" + fileName + ".test";

        Fs.readFile(localPath, "binary", function(err, data) {
            assert.ok(!err, err);
            var buffer = new Buffer(data, "binary");
            ftp.put(remotePath, buffer, function(err, res) {
                assert.ok(!err, err);
                ftp.get(remotePath, function(err, data) {
                    assert.ok(!err, err);

                    assert.equal(buffer.length, data.length);
                    ftp.raw.dele(remotePath, function(err, data) {
                        assert.ok(!err);
                        next();
                    });
                });
            });
        });
    });

    it("test get two files synchronously", function(next) {
        var filePath = remoteCWD + "/testfile.txt";
        var counter = 0;

        ftp.put(filePath, new Buffer("test"), handler);
        ftp.get(filePath, function(err, data) {
            assert.ok(!err, err);
            assert.ok(data);
        });

        ftp.put(filePath, new Buffer("test"), handler);
        ftp.get(filePath, function(err, data) {
            assert.ok(!err, err);
            assert.ok(data);
            assert.equal(counter, 2);
            next();
        });

        function handler() { counter++; };
    });

    it("test get fileList array", function(next) {
        var file1 = "testfile.txt";

        ftp.raw.pwd(function(err, res) {
            var parent, pathDir, path;
            var path = remoteCWD + "/" + file1;

            ftp.put(path, new Buffer("test"), function(err, res) {
                assert.ok(!err);

                ftp.raw.cwd(remoteCWD + "/", function(err, res) {
                    ftp.ls(".", function(err, res) {
                        assert.ok(!err, err);

                        assert.ok(Array.isArray(res));

                        var fileNames = res.map(function(file) {
                            return file ? file.name : null;
                        });

                        assert.ok(fileNames.indexOf(file1) > -1);

                        next();
                    });
                });
            });
        });
    });

    it("test multiple concurrent pasvs", function(next) {
        var file1 = "testfile1.txt";
        var file2 = "testfile2.txt";
        var file3 = "testfile3.txt";

        ftp.raw.pwd(function(err, res) {
            var parent, pathDir, path1, path2, path3;
            if (remoteCWD.charAt(0) !== "/") {
                parent = /.*"(.*)".*/.exec(res.text)[1];
                pathDir = Path.resolve(parent + "/" + remoteCWD);
                path1 = Path.resolve(pathDir + "/" + file1);
                path2 = Path.resolve(pathDir + "/" + file2);
                path3 = Path.resolve(pathDir + "/" + file3);
            }
            else {
                pathDir = remoteCWD;
                path1 = Path.resolve(remoteCWD + "/" + file1);
                path2 = Path.resolve(remoteCWD + "/" + file2);
                path3 = Path.resolve(remoteCWD + "/" + file3);
            }

            ftp.put(path1, new Buffer("test"), handler);
            ftp.put(path2, new Buffer("test"), handler);
            ftp.put(path3, new Buffer("test"), handler);

            var count = 0;
            function handler(err, res) {
            assert.ok(!err);
                if (++count == 3)
                    next();
            }
        });
    });

    it("test stat and pasv calls in parallel without auth", function(next) {
        ftp.raw.cwd("/", handler);
        ftp.raw.pwd(handler);

        ftp.ls("/", handler);
        ftp.ls("/", handler);
        ftp.ls("/", handler);
        ftp.ls("/", handler);

        var count = 0;
        function handler(err, res) {
            assert.ok(!err, err);
            if (++count == 2)
                next();
        }
    });

    it("test reconnect", function(next) {
        ftp.raw.pwd(function(err, res) {
            if (err) throw err;

            var code = parseInt(res.code, 10);
            assert.ok(code === 257, "PWD command was not successful");

            ftp.socket.end();
            ftp.raw.quit(function(err, res) {
                if (err) throw err;

                next();
            });
        });
    });

    it("test attach event handlers: connect", function(_next) {
        var clientOnConnect = function() {
<<<<<<< HEAD
            client.auth(FTPCredentials.user, FTPCredentials.pass, function(err) {
                assert.ok(!err);
                client.destroy();
                _next();
            });
=======
            client.auth(FTPCredentials.user, FTPCredentials.pass, next);
        };

        var next = function(err) {
            assert.ok(!err);
            client.destroy();
            _next();
>>>>>>> 7d158281
        };

        FTPCredentials.onConnect = clientOnConnect;

        var client = new Ftp(FTPCredentials);
    });
});
<|MERGE_RESOLUTION|>--- conflicted
+++ resolved
@@ -367,13 +367,6 @@
 
     it("test attach event handlers: connect", function(_next) {
         var clientOnConnect = function() {
-<<<<<<< HEAD
-            client.auth(FTPCredentials.user, FTPCredentials.pass, function(err) {
-                assert.ok(!err);
-                client.destroy();
-                _next();
-            });
-=======
             client.auth(FTPCredentials.user, FTPCredentials.pass, next);
         };
 
@@ -381,7 +374,6 @@
             assert.ok(!err);
             client.destroy();
             _next();
->>>>>>> 7d158281
         };
 
         FTPCredentials.onConnect = clientOnConnect;
